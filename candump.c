/*
 * candump.c
 *
 * Copyright (c) 2002-2009 Volkswagen Group Electronic Research
 * All rights reserved.
 *
 * Redistribution and use in source and binary forms, with or without
 * modification, are permitted provided that the following conditions
 * are met:
 * 1. Redistributions of source code must retain the above copyright
 *    notice, this list of conditions and the following disclaimer.
 * 2. Redistributions in binary form must reproduce the above copyright
 *    notice, this list of conditions and the following disclaimer in the
 *    documentation and/or other materials provided with the distribution.
 * 3. Neither the name of Volkswagen nor the names of its contributors
 *    may be used to endorse or promote products derived from this software
 *    without specific prior written permission.
 *
 * Alternatively, provided that this notice is retained in full, this
 * software may be distributed under the terms of the GNU General
 * Public License ("GPL") version 2, in which case the provisions of the
 * GPL apply INSTEAD OF those given above.
 *
 * The provided data structures and external interfaces from this code
 * are not restricted to be used by modules with a GPL compatible license.
 *
 * THIS SOFTWARE IS PROVIDED BY THE COPYRIGHT HOLDERS AND CONTRIBUTORS
 * "AS IS" AND ANY EXPRESS OR IMPLIED WARRANTIES, INCLUDING, BUT NOT
 * LIMITED TO, THE IMPLIED WARRANTIES OF MERCHANTABILITY AND FITNESS FOR
 * A PARTICULAR PURPOSE ARE DISCLAIMED. IN NO EVENT SHALL THE COPYRIGHT
 * OWNER OR CONTRIBUTORS BE LIABLE FOR ANY DIRECT, INDIRECT, INCIDENTAL,
 * SPECIAL, EXEMPLARY, OR CONSEQUENTIAL DAMAGES (INCLUDING, BUT NOT
 * LIMITED TO, PROCUREMENT OF SUBSTITUTE GOODS OR SERVICES; LOSS OF USE,
 * DATA, OR PROFITS; OR BUSINESS INTERRUPTION) HOWEVER CAUSED AND ON ANY
 * THEORY OF LIABILITY, WHETHER IN CONTRACT, STRICT LIABILITY, OR TORT
 * (INCLUDING NEGLIGENCE OR OTHERWISE) ARISING IN ANY WAY OUT OF THE USE
 * OF THIS SOFTWARE, EVEN IF ADVISED OF THE POSSIBILITY OF SUCH
 * DAMAGE.
 *
 * Send feedback to <linux-can@vger.kernel.org>
 *
 */

#include <stdio.h>
#include <stdlib.h>
#include <stdint.h>
#include <unistd.h>
#include <string.h>
#include <signal.h>
#include <ctype.h>
#include <libgen.h>
#include <time.h>
#include <errno.h>

#include <sys/time.h>
#include <sys/types.h>
#include <sys/socket.h>
#include <sys/ioctl.h>
#include <sys/uio.h>
#include <net/if.h>

#include <linux/can.h>
#include <linux/can/raw.h>
#include <linux/rtnetlink.h>

#include "terminal.h"
#include "lib.h"

#define MAXSOCK 16    /* max. number of CAN interfaces given on the cmdline */
#define MAXIFNAMES 30 /* size of receive name index to omit ioctls */
#define MAXCOL 6      /* number of different colors for colorized output */
#define ANYDEV "any"  /* name of interface to receive from any CAN interface */
#define ANL "\r\n"    /* newline in ASC mode */

#define SILENT_INI 42 /* detect user setting on commandline */
#define SILENT_OFF 0  /* no silent mode */
#define SILENT_ANI 1  /* silent mode with animation */
#define SILENT_ON  2  /* silent mode (completely silent) */

#define BOLD    ATTBOLD
#define RED     ATTBOLD FGRED
#define GREEN   ATTBOLD FGGREEN
#define YELLOW  ATTBOLD FGYELLOW
#define BLUE    ATTBOLD FGBLUE
#define MAGENTA ATTBOLD FGMAGENTA
#define CYAN    ATTBOLD FGCYAN

const char col_on [MAXCOL][19] = {BLUE, RED, GREEN, BOLD, MAGENTA, CYAN};
const char col_off [] = ATTRESET;

static char *cmdlinename[MAXSOCK];
static __u32 dropcnt[MAXSOCK];
static __u32 last_dropcnt[MAXSOCK];
static char devname[MAXIFNAMES][IFNAMSIZ+1];
static int  dindex[MAXIFNAMES];
static int  max_devname_len; /* to prevent frazzled device name output */ 
const int canfd_on = 1;

#define MAXANI 4
const char anichar[MAXANI] = {'|', '/', '-', '\\'};
const char extra_m_info[4][4] = {"- -", "B -", "- E", "B E"};

extern int optind, opterr, optopt;

static volatile int running = 1;

void print_usage(char *prg)
{
	fprintf(stderr, "\nUsage: %s [options] <CAN interface>+\n", prg);
	fprintf(stderr, "  (use CTRL-C to terminate %s)\n\n", prg);
	fprintf(stderr, "Options: -t <type>   (timestamp: (a)bsolute/(d)elta/(z)ero/(A)bsolute w date)\n");
	fprintf(stderr, "         -c          (increment color mode level)\n");
	fprintf(stderr, "         -i          (binary output - may exceed 80 chars/line)\n");
	fprintf(stderr, "         -a          (enable additional ASCII output)\n");
	fprintf(stderr, "         -S          (swap byte order in printed CAN data[] - marked with '%c' )\n", SWAP_DELIMITER);
	fprintf(stderr, "         -s <level>  (silent mode - %d: off (default) %d: animation %d: silent)\n", SILENT_OFF, SILENT_ANI, SILENT_ON);
	fprintf(stderr, "         -b <can>    (bridge mode - send received frames to <can>)\n");
	fprintf(stderr, "         -B <can>    (bridge mode - like '-b' with disabled loopback)\n");
	fprintf(stderr, "         -u <usecs>  (delay bridge forwarding by <usecs> microseconds)\n");
	fprintf(stderr, "         -l          (log CAN-frames into file. Sets '-s %d' by default)\n", SILENT_ON);
	fprintf(stderr, "         -L          (use log file format on stdout)\n");
	fprintf(stderr, "         -n <count>  (terminate after receiption of <count> CAN frames)\n");
	fprintf(stderr, "         -r <size>   (set socket receive buffer to <size>)\n");
	fprintf(stderr, "         -R          (Report down-and-up-again status for \"detected\" devices.\n");
	fprintf(stderr, "                      For any device that is only matched via \"any\": Such a device is only \"detected\", once you have received at least one frame from that device.\n");
	fprintf(stderr, "         -D          (Don't exit if a \"detected\" can device goes down.\n");
	fprintf(stderr, "         -d          (monitor dropped CAN frames)\n");
	fprintf(stderr, "         -e          (dump CAN error frames in human-readable format)\n");
	fprintf(stderr, "         -x          (print extra message infos, rx/tx brs esi)\n");
	fprintf(stderr, "         -T <msecs>  (terminate after <msecs> without any reception)\n");
	fprintf(stderr, "\n");
	fprintf(stderr, "Up to %d CAN interfaces with optional filter sets can be specified\n", MAXSOCK);
	fprintf(stderr, "on the commandline in the form: <ifname>[,filter]*\n");
	fprintf(stderr, "\nComma separated filters can be specified for each given CAN interface:\n");
	fprintf(stderr, " <can_id>:<can_mask> (matches when <received_can_id> & mask == can_id & mask)\n");
	fprintf(stderr, " <can_id>~<can_mask> (matches when <received_can_id> & mask != can_id & mask)\n");
	fprintf(stderr, " #<error_mask>       (set error frame filter, see include/linux/can/error.h)\n");
	fprintf(stderr, " [j|J]               (join the given CAN filters - logical AND semantic)\n");
	fprintf(stderr, "\nCAN IDs, masks and data content are given and expected in hexadecimal values.\n");
	fprintf(stderr, "When can_id and can_mask are both 8 digits, they are assumed to be 29 bit EFF.\n");
	fprintf(stderr, "Without any given filter all data frames are received ('0:0' default filter).\n");
	fprintf(stderr, "\nUse interface name '%s' to receive from all CAN interfaces.\n", ANYDEV);
	fprintf(stderr, "\nExamples:\n");
	fprintf(stderr, "%s -c -c -ta can0,123:7FF,400:700,#000000FF can2,400~7F0 can3 can8\n", prg);
	fprintf(stderr, "%s -l any,0~0,#FFFFFFFF    (log only error frames but no(!) data frames)\n", prg);
	fprintf(stderr, "%s -l any,0:0,#FFFFFFFF    (log error frames and also all data frames)\n", prg);
	fprintf(stderr, "%s vcan2,92345678:DFFFFFFF (match only for extended CAN ID 12345678)\n", prg);
	fprintf(stderr, "%s vcan2,123:7FF (matches CAN ID 123 - including EFF and RTR frames)\n", prg);
	fprintf(stderr, "%s vcan2,123:C00007FF (matches CAN ID 123 - only SFF and non-RTR frames)\n", prg);
	fprintf(stderr, "\n");
}

void sigterm(int signo)
{
	running = 0;
}

// idx of "detected" devices is cached
int is_idx_cached(int ifidx) {
	int cached = 0;
	int i;

	for (i=0; i < MAXIFNAMES; i++) {
		if (dindex[i] == ifidx) {
			cached = 1;
			break;
		}
	}
	return cached;
}

int idx2dindex(int ifidx, int socket) {

	int i;
	struct ifreq ifr;

	for (i=0; i < MAXIFNAMES; i++) {
		if (dindex[i] == ifidx)
			return i;
	}

	/* create new interface index cache entry */

	/* remove index cache zombies first */
	for (i=0; i < MAXIFNAMES; i++) {
		if (dindex[i]) {
			ifr.ifr_ifindex = dindex[i];
			if (ioctl(socket, SIOCGIFNAME, &ifr) < 0)
				dindex[i] = 0;
		}
	}

	for (i=0; i < MAXIFNAMES; i++)
		if (!dindex[i]) /* free entry */
			break;

	if (i == MAXIFNAMES) {
		fprintf(stderr, "Interface index cache only supports %d interfaces.\n",
		       MAXIFNAMES);
		exit(1);
	}

	dindex[i] = ifidx;

	ifr.ifr_ifindex = ifidx;
	if (ioctl(socket, SIOCGIFNAME, &ifr) < 0)
		perror("SIOCGIFNAME");

	if (max_devname_len < strlen(ifr.ifr_name))
		max_devname_len = strlen(ifr.ifr_name);

	strcpy(devname[i], ifr.ifr_name);

#ifdef DEBUG
	printf("new index %d (%s)\n", i, devname[i]);
#endif

	return i;
}

// http://git.pengutronix.de/?p=tools/libsocketcan.git;a=blob;f=src/libsocketcan.c;hb=HEAD
static int send_dump_request(int fd, int family, int type)
{
	struct get_req {
		struct nlmsghdr n;
		struct rtgenmsg g;
	} req = {
		.n = {
			.nlmsg_len = sizeof(req),
			.nlmsg_type = type,
			.nlmsg_flags = NLM_F_REQUEST | NLM_F_ROOT | NLM_F_MATCH,
			.nlmsg_pid = 0,
			.nlmsg_seq = 0
		},
		.g = {
			.rtgen_family = family
		}
	};

	return send(fd, &req, sizeof(req), 0);
}
/* altern: 
   void netlink_getlink(int nsock)   from 
   http://centaur.sch.bme.hu/~leait/projects/openwrt/
   http://centaur.sch.bme.hu/~leait/projects/openwrt/files/sample.c
*/

int main(int argc, char **argv)
{
	fd_set rdfs;
	int s[MAXSOCK];
	int bridge = 0;
	useconds_t bridge_delay = 0;
	unsigned char timestamp = 0;
	unsigned char down_causes_exit = 1;
	unsigned char report_down_up = 0;
	unsigned char dropmonitor = 0;
	unsigned char extra_msg_info = 0;
	unsigned char silent = SILENT_INI;
	unsigned char silentani = 0;
	unsigned char color = 0;
	unsigned char view = 0;
	unsigned char log = 0;
	unsigned char logfrmt = 0;
	int count = 0;
	int rcvbuf_size = 0;
	int opt, ret;
	int currmax, numfilter;
	int join_filter;
	char *ptr, *nptr;
	struct sockaddr_can addr;
	char ctrlmsg[CMSG_SPACE(sizeof(struct timeval)) + CMSG_SPACE(sizeof(__u32))];
	struct iovec iov;
	struct msghdr msg;
	struct cmsghdr *cmsg;
	struct can_filter *rfilter;
	can_err_mask_t err_mask;
	struct canfd_frame frame;
	int nbytes, i, maxdlen;
	struct ifreq ifr;
	struct timeval tv, last_tv;
	struct timeval timeout, timeout_config = { 0, 0 }, *timeout_current = NULL;
	FILE *logfile = NULL;
	struct netlink_struc {
		int s;
		struct sockaddr_nl saddr;
	} netlink_s = {
			.s = socket(AF_NETLINK, SOCK_RAW, NETLINK_ROUTE),
			.saddr = {
				.nl_family = AF_NETLINK,
				.nl_groups = RTMGRP_LINK
			}
	};

	signal(SIGTERM, sigterm);
	signal(SIGHUP, sigterm);
	signal(SIGINT, sigterm);

	last_tv.tv_sec  = 0;
	last_tv.tv_usec = 0;

	while ((opt = getopt(argc, argv, "t:ciaSs:b:B:u:lDdxLn:Rr:heT:?")) != -1) {
		switch (opt) {
		case 't':
			timestamp = optarg[0];
			if ((timestamp != 'a') && (timestamp != 'A') &&
			    (timestamp != 'd') && (timestamp != 'z')) {
				fprintf(stderr, "%s: unknown timestamp mode '%c' - ignored\n",
				       basename(argv[0]), optarg[0]);
				timestamp = 0;
			}
			break;

		case 'c':
			color++;
			break;

		case 'i':
			view |= CANLIB_VIEW_BINARY;
			break;

		case 'a':
			view |= CANLIB_VIEW_ASCII;
			break;

		case 'S':
			view |= CANLIB_VIEW_SWAP;
			break;

		case 'e':
			view |= CANLIB_VIEW_ERROR;
			break;

		case 's':
			silent = atoi(optarg);
			if (silent > SILENT_ON) {
				print_usage(basename(argv[0]));
				exit(1);
			}
			break;

		case 'b':
		case 'B':
			if (strlen(optarg) >= IFNAMSIZ) {
				fprintf(stderr, "Name of CAN device '%s' is too long!\n\n", optarg);
				return 1;
			} else {
				bridge = socket(PF_CAN, SOCK_RAW, CAN_RAW);
				if (bridge < 0) {
					perror("bridge socket");
					return 1;
				}
				addr.can_family = AF_CAN;
				strcpy(ifr.ifr_name, optarg);
				if (ioctl(bridge, SIOCGIFINDEX, &ifr) < 0)
					perror("SIOCGIFINDEX");
				addr.can_ifindex = ifr.ifr_ifindex;
		
				if (!addr.can_ifindex) {
					perror("invalid bridge interface");
					return 1;
				}

				/* disable default receive filter on this write-only RAW socket */
				setsockopt(bridge, SOL_CAN_RAW, CAN_RAW_FILTER, NULL, 0);

				if (opt == 'B') {
					const int loopback = 0;

					setsockopt(bridge, SOL_CAN_RAW, CAN_RAW_LOOPBACK,
						   &loopback, sizeof(loopback));
				}

				if (bind(bridge, (struct sockaddr *)&addr, sizeof(addr)) < 0) {
					perror("bridge bind");
					return 1;
				}
			}
			break;
	    
		case 'u':
			bridge_delay = (useconds_t)strtoul(optarg, (char **)NULL, 10);
			break;

		case 'l':
			log = 1;
			break;

		case 'D':
			down_causes_exit = 0;
			break;

		case 'd':
			dropmonitor = 1;
			break;

		case 'x':
			extra_msg_info = 1;
			break;

		case 'L':
			logfrmt = 1;
			break;

		case 'n':
			count = atoi(optarg);
			if (count < 1) {
				print_usage(basename(argv[0]));
				exit(1);
			}
			break;

		case 'r':
			rcvbuf_size = atoi(optarg);
			if (rcvbuf_size < 1) {
				print_usage(basename(argv[0]));
				exit(1);
			}
			break;

		case 'R':
			report_down_up = 1;
			break;

		case 'T':
			errno = 0;
			timeout_config.tv_usec = strtol(optarg, NULL, 0);
			if (errno != 0) {
				print_usage(basename(argv[0]));
				exit(1);
			}
			timeout_config.tv_sec = timeout_config.tv_usec / 1000;
			timeout_config.tv_usec = (timeout_config.tv_usec % 1000) * 1000;
			timeout_current = &timeout;
			break;
		default:
			print_usage(basename(argv[0]));
			exit(1);
			break;
		}
	}

	if (optind == argc) {
		print_usage(basename(argv[0]));
		exit(0);
	}
	
	if (logfrmt && view) {
		fprintf(stderr, "Log file format selected: Please disable ASCII/BINARY/SWAP options!\n");
		exit(0);
	}

	if (silent == SILENT_INI) {
		if (log) {
			fprintf(stderr, "Disabled standard output while logging.\n");
			silent = SILENT_ON; /* disable output on stdout */
		} else
			silent = SILENT_OFF; /* default output */
	}

	// netlink to determine down/up
	bind(netlink_s.s, (struct sockaddr *) &netlink_s.saddr, sizeof(netlink_s.saddr));
	if (send_dump_request(netlink_s.s, AF_PACKET, RTM_GETLINK) < 0) {
	    perror("Cannot send dump request");
	    return 1;
	}
	//altern: netlink_getlink(netlink_s.s);
	    
	currmax = argc - optind; /* find real number of CAN devices */

	if (currmax > MAXSOCK-1) { // minus one: one socket already used for netlink
		fprintf(stderr, "More than %d CAN devices given on commandline!\n", MAXSOCK);
		return 1;
	}

	for (i=0; i < currmax; i++) {

		ptr = argv[optind+i];
		nptr = strchr(ptr, ',');

#ifdef DEBUG
		printf("open %d '%s'.\n", i, ptr);
#endif

		s[i] = socket(PF_CAN, SOCK_RAW, CAN_RAW);
		if (s[i] < 0) {
			perror("socket");
			return 1;
		}

		cmdlinename[i] = ptr; /* save pointer to cmdline name of this socket */

		if (nptr)
			nbytes = nptr - ptr;  /* interface name is up the first ',' */
		else
			nbytes = strlen(ptr); /* no ',' found => no filter definitions */

		if (nbytes >= IFNAMSIZ) {
			fprintf(stderr, "name of CAN device '%s' is too long!\n", ptr);
			return 1;
		}

		if (nbytes > max_devname_len)
			max_devname_len = nbytes; /* for nice printing */

		addr.can_family = AF_CAN;

		memset(&ifr.ifr_name, 0, sizeof(ifr.ifr_name));
		strncpy(ifr.ifr_name, ptr, nbytes);

#ifdef DEBUG
		printf("using interface name '%s'.\n", ifr.ifr_name);
#endif

		if (strcmp(ANYDEV, ifr.ifr_name)) {
			if (ioctl(s[i], SIOCGIFINDEX, &ifr) < 0) {
				perror("SIOCGIFINDEX");
				exit(1);
			}
			addr.can_ifindex = ifr.ifr_ifindex;
			idx2dindex(addr.can_ifindex, s[i]);
		} else
			addr.can_ifindex = 0; /* any can interface */

		if (nptr) {

			/* found a ',' after the interface name => check for filters */

			/* determine number of filters to alloc the filter space */
			numfilter = 0;
			ptr = nptr;
			while (ptr) {
				numfilter++;
				ptr++; /* hop behind the ',' */
				ptr = strchr(ptr, ','); /* exit condition */
			}

			rfilter = malloc(sizeof(struct can_filter) * numfilter);
			if (!rfilter) {
				fprintf(stderr, "Failed to create filter space!\n");
				return 1;
			}

			numfilter = 0;
			err_mask = 0;
			join_filter = 0;

			while (nptr) {

				ptr = nptr+1; /* hop behind the ',' */
				nptr = strchr(ptr, ','); /* update exit condition */

				if (sscanf(ptr, "%x:%x",
					   &rfilter[numfilter].can_id, 
					   &rfilter[numfilter].can_mask) == 2) {
 					rfilter[numfilter].can_mask &= ~CAN_ERR_FLAG;
					numfilter++;
				} else if (sscanf(ptr, "%x~%x",
						  &rfilter[numfilter].can_id, 
						  &rfilter[numfilter].can_mask) == 2) {
 					rfilter[numfilter].can_id |= CAN_INV_FILTER;
 					rfilter[numfilter].can_mask &= ~CAN_ERR_FLAG;
					numfilter++;
				} else if (*ptr == 'j' || *ptr == 'J') {
					join_filter = 1;
				} else if (sscanf(ptr, "#%x", &err_mask) != 1) { 
					fprintf(stderr, "Error in filter option parsing: '%s'\n", ptr);
					return 1;
				}
			}

			if (err_mask)
				setsockopt(s[i], SOL_CAN_RAW, CAN_RAW_ERR_FILTER,
					   &err_mask, sizeof(err_mask));

			if (join_filter && setsockopt(s[i], SOL_CAN_RAW, CAN_RAW_JOIN_FILTERS,
						      &join_filter, sizeof(join_filter)) < 0) {
				perror("setsockopt CAN_RAW_JOIN_FILTERS not supported by your Linux Kernel");
				return 1;
			}

			if (numfilter)
				setsockopt(s[i], SOL_CAN_RAW, CAN_RAW_FILTER,
					   rfilter, numfilter * sizeof(struct can_filter));

			free(rfilter);

		} /* if (nptr) */

		/* try to switch the socket into CAN FD mode */
		setsockopt(s[i], SOL_CAN_RAW, CAN_RAW_FD_FRAMES, &canfd_on, sizeof(canfd_on));

		if (rcvbuf_size) {

			int curr_rcvbuf_size;
			socklen_t curr_rcvbuf_size_len = sizeof(curr_rcvbuf_size);

			/* try SO_RCVBUFFORCE first, if we run with CAP_NET_ADMIN */
			if (setsockopt(s[i], SOL_SOCKET, SO_RCVBUFFORCE,
				       &rcvbuf_size, sizeof(rcvbuf_size)) < 0) {
#ifdef DEBUG
				printf("SO_RCVBUFFORCE failed so try SO_RCVBUF ...\n");
#endif
				if (setsockopt(s[i], SOL_SOCKET, SO_RCVBUF,
					       &rcvbuf_size, sizeof(rcvbuf_size)) < 0) {
					perror("setsockopt SO_RCVBUF");
					return 1;
				}

				if (getsockopt(s[i], SOL_SOCKET, SO_RCVBUF,
					       &curr_rcvbuf_size, &curr_rcvbuf_size_len) < 0) {
					perror("getsockopt SO_RCVBUF");
					return 1;
				}

				/* Only print a warning the first time we detect the adjustment */
				/* n.b.: The wanted size is doubled in Linux in net/sore/sock.c */
				if (!i && curr_rcvbuf_size < rcvbuf_size*2)
					fprintf(stderr, "The socket receive buffer size was "
						"adjusted due to /proc/sys/net/core/rmem_max.\n");
			}
		}

		if (timestamp || log || logfrmt) {

			const int timestamp_on = 1;

			if (setsockopt(s[i], SOL_SOCKET, SO_TIMESTAMP,
				       &timestamp_on, sizeof(timestamp_on)) < 0) {
				perror("setsockopt SO_TIMESTAMP");
				return 1;
			}
		}

		if (dropmonitor) {

			const int dropmonitor_on = 1;

			if (setsockopt(s[i], SOL_SOCKET, SO_RXQ_OVFL,
				       &dropmonitor_on, sizeof(dropmonitor_on)) < 0) {
				perror("setsockopt SO_RXQ_OVFL not supported by your Linux Kernel");
				return 1;
			}
		}

		if (bind(s[i], (struct sockaddr *)&addr, sizeof(addr)) < 0) {
			perror("bind");
			return 1;
		}
	}

	if (log) {
		time_t currtime;
		struct tm now;
		char fname[sizeof("candump-2006-11-20_202026.log")+1];

		if (time(&currtime) == (time_t)-1) {
			perror("time");
			return 1;
		}

		localtime_r(&currtime, &now);

		sprintf(fname, "candump-%04d-%02d-%02d_%02d%02d%02d.log",
			now.tm_year + 1900,
			now.tm_mon + 1,
			now.tm_mday,
			now.tm_hour,
			now.tm_min,
			now.tm_sec);

		if (silent != SILENT_ON)
			printf("\nWarning: console output active while logging!");

		fprintf(stderr, "\nEnabling Logfile '%s'\n\n", fname);

		logfile = fopen(fname, "w");
		if (!logfile) {
			perror("logfile");
			return 1;
		}
	}

	/* these settings are static and can be held out of the hot path */
	iov.iov_base = &frame;
	msg.msg_name = &addr;
	msg.msg_iov = &iov;
	msg.msg_iovlen = 1;
	msg.msg_control = &ctrlmsg;

	while (running) {

		FD_ZERO(&rdfs);
		FD_SET(netlink_s.s, &rdfs);
		for (i=0; i<currmax; i++)
			FD_SET(s[i], &rdfs);

		if (timeout_current)
			*timeout_current = timeout_config;

		if ((ret = select(s[currmax-1]+1, &rdfs, NULL, NULL, timeout_current)) <= 0) {
			//perror("select");
			running = 0;
			continue;
		}

		// check netlink socket
		if (FD_ISSET(netlink_s.s, &rdfs)) {
			char buf[4096];
			struct iovec iov = { buf, sizeof(buf) };
			struct msghdr msg = { &netlink_s.saddr, sizeof(netlink_s.saddr), &iov, 1, NULL, 0, 0 };

			int len = recvmsg(netlink_s.s, &msg, 0);

			struct nlmsghdr *nh;
			for (nh = (struct nlmsghdr *) buf; NLMSG_OK (nh, len); nh = NLMSG_NEXT (nh, len)) {
				if (nh->nlmsg_type == NLMSG_DONE){
					break;
				}
				if (nh->nlmsg_type == NLMSG_ERROR)
					continue;
				if (nh->nlmsg_type == RTM_NEWLINK) {
					struct ifinfomsg *rtif = NLMSG_DATA(nh);

					if (is_idx_cached(rtif->ifi_index)) {
						char ifname[IF_NAMESIZE];
						if_indextoname(rtif->ifi_index, ifname);

						const int will_exit = (down_causes_exit && !(rtif->ifi_flags&IFF_RUNNING));
						if (report_down_up || will_exit) {
							printf("# %*s is %s\n", max_devname_len, ifname,
							       (rtif->ifi_flags&IFF_RUNNING) ? "up" : "down");
							fflush(stdout);
						}
						if (will_exit) {
							return 1;
						}
					}
				}
			}
		}
		for (i=0; i<currmax; i++) {  /* check all CAN RAW sockets */

			if (FD_ISSET(s[i], &rdfs)) {

				int idx;

				/* these settings may be modified by recvmsg() */
				iov.iov_len = sizeof(frame);
				msg.msg_namelen = sizeof(addr);
				msg.msg_controllen = sizeof(ctrlmsg);  
				msg.msg_flags = 0;

				idx = idx2dindex(addr.can_ifindex, s[i]);

				nbytes = recvmsg(s[i], &msg, 0);
				idx = idx2dindex(addr.can_ifindex, s[i]);

				if (nbytes < 0) {
<<<<<<< HEAD
					if (errno == ENETDOWN) {
					    if (down_causes_exit) {
						//if (!report_down_up) { /* no previous reporting message, so report here before exit */
						    printf("# %*s is down!\n", max_devname_len, devname[idx]);
						    //}
					    } else {
=======
					if ((errno == ENETDOWN) && !down_causes_exit) {
						fprintf(stderr, "%s: interface down\n", devname[idx]);
>>>>>>> cddb2612
						continue;
					    }
					} else {
						perror("read");
					}
					return 1;
				}
				if ((size_t)nbytes == CAN_MTU)
					maxdlen = CAN_MAX_DLEN;
				else if ((size_t)nbytes == CANFD_MTU)
					maxdlen = CANFD_MAX_DLEN;
				else {
					fprintf(stderr, "read: incomplete CAN frame\n");
					return 1;
				}

				if (count && (--count == 0))
					running = 0;

				if (bridge) {
					if (bridge_delay)
						usleep(bridge_delay);

					nbytes = write(bridge, &frame, nbytes);
					if (nbytes < 0) {
						perror("bridge write");
						return 1;
					} else if ((size_t)nbytes != CAN_MTU && (size_t)nbytes != CANFD_MTU) {
						fprintf(stderr,"bridge write: incomplete CAN frame\n");
						return 1;
					}
				}
		    
				for (cmsg = CMSG_FIRSTHDR(&msg);
				     cmsg && (cmsg->cmsg_level == SOL_SOCKET);
				     cmsg = CMSG_NXTHDR(&msg,cmsg)) {
					if (cmsg->cmsg_type == SO_TIMESTAMP)
						tv = *(struct timeval *)CMSG_DATA(cmsg);
					else if (cmsg->cmsg_type == SO_RXQ_OVFL)
						dropcnt[i] = *(__u32 *)CMSG_DATA(cmsg);
				}

				/* check for (unlikely) dropped frames on this specific socket */
				if (dropcnt[i] != last_dropcnt[i]) {

					__u32 frames = dropcnt[i] - last_dropcnt[i];

					if (silent != SILENT_ON)
						printf("DROPCOUNT: dropped %d CAN frame%s on '%s' socket (total drops %d)\n",
						       frames, (frames > 1)?"s":"", devname[idx], dropcnt[i]);

					if (log)
						fprintf(logfile, "DROPCOUNT: dropped %d CAN frame%s on '%s' socket (total drops %d)\n",
							frames, (frames > 1)?"s":"", devname[idx], dropcnt[i]);

					last_dropcnt[i] = dropcnt[i];
				}

				/* once we detected a EFF frame indent SFF frames accordingly */
				if (frame.can_id & CAN_EFF_FLAG)
					view |= CANLIB_VIEW_INDENT_SFF;

				if (log) {
					char buf[CL_CFSZ]; /* max length */

					/* log CAN frame with absolute timestamp & device */
					sprint_canframe(buf, &frame, 0, maxdlen);
					fprintf(logfile, "(%010ld.%06ld) %*s %s\n",
						tv.tv_sec, tv.tv_usec,
						max_devname_len, devname[idx], buf);
				}

				if (logfrmt) {
					char buf[CL_CFSZ]; /* max length */

					/* print CAN frame in log file style to stdout */
					sprint_canframe(buf, &frame, 0, maxdlen);
					printf("(%010ld.%06ld) %*s %s\n",
					       tv.tv_sec, tv.tv_usec,
					       max_devname_len, devname[idx], buf);
					goto out_fflush; /* no other output to stdout */
				}

				if (silent != SILENT_OFF){
					if (silent == SILENT_ANI) {
						printf("%c\b", anichar[silentani%=MAXANI]);
						silentani++;
					}
					goto out_fflush; /* no other output to stdout */
				}
		      
				printf(" %s", (color>2)?col_on[idx%MAXCOL]:"");

				switch (timestamp) {

				case 'a': /* absolute with timestamp */
					printf("(%010ld.%06ld) ", tv.tv_sec, tv.tv_usec);
					break;

				case 'A': /* absolute with date */
				{
					struct tm tm;
					char timestring[25];

					tm = *localtime(&tv.tv_sec);
					strftime(timestring, 24, "%Y-%m-%d %H:%M:%S", &tm);
					printf("(%s.%06ld) ", timestring, tv.tv_usec);
				}
				break;

				case 'd': /* delta */
				case 'z': /* starting with zero */
				{
					struct timeval diff;

					if (last_tv.tv_sec == 0)   /* first init */
						last_tv = tv;
					diff.tv_sec  = tv.tv_sec  - last_tv.tv_sec;
					diff.tv_usec = tv.tv_usec - last_tv.tv_usec;
					if (diff.tv_usec < 0)
						diff.tv_sec--, diff.tv_usec += 1000000;
					if (diff.tv_sec < 0)
						diff.tv_sec = diff.tv_usec = 0;
					printf("(%03ld.%06ld) ", diff.tv_sec, diff.tv_usec);
				
					if (timestamp == 'd')
						last_tv = tv; /* update for delta calculation */
				}
				break;

				default: /* no timestamp output */
					break;
				}

				printf(" %s", (color && (color<3))?col_on[idx%MAXCOL]:"");
				printf("%*s", max_devname_len, devname[idx]);

				if (extra_msg_info) {

					if (msg.msg_flags & MSG_DONTROUTE)
						printf ("  TX %s", extra_m_info[frame.flags & 3]);
					else
						printf ("  RX %s", extra_m_info[frame.flags & 3]);
				}

				printf("%s  ", (color==1)?col_off:"");

				fprint_long_canframe(stdout, &frame, NULL, view, maxdlen);

				printf("%s", (color>1)?col_off:"");
				printf("\n");
			}

		out_fflush:
			fflush(stdout);
		}
	}

	close(netlink_s.s);
	for (i=0; i<currmax; i++)
		close(s[i]);

	if (bridge)
		close(bridge);

	if (log)
		fclose(logfile);

	return 0;
}<|MERGE_RESOLUTION|>--- conflicted
+++ resolved
@@ -103,6 +103,11 @@
 extern int optind, opterr, optopt;
 
 static volatile int running = 1;
+
+struct netlink_struc {
+	int s;
+	struct sockaddr_nl saddr;
+};
 
 void print_usage(char *prg)
 {
@@ -160,7 +165,7 @@
 	int cached = 0;
 	int i;
 
-	for (i=0; i < MAXIFNAMES; i++) {
+	for (i = 0; i < MAXIFNAMES; i++) {
 		if (dindex[i] == ifidx) {
 			cached = 1;
 			break;
@@ -244,6 +249,42 @@
    http://centaur.sch.bme.hu/~leait/projects/openwrt/
    http://centaur.sch.bme.hu/~leait/projects/openwrt/files/sample.c
 */
+
+static void handle_netlink_socket(struct netlink_struc *netlink_s, unsigned char down_causes_exit, unsigned char report_down_up)
+{
+	char buf[4096];
+	struct iovec iov = { buf, sizeof(buf) };
+	struct msghdr msg = { &netlink_s->saddr, sizeof(netlink_s->saddr), &iov, 1, NULL, 0, 0 };
+
+	int len = recvmsg(netlink_s->s, &msg, 0);
+
+	struct nlmsghdr *nh;
+	for (nh = (struct nlmsghdr *) buf; NLMSG_OK (nh, len); nh = NLMSG_NEXT (nh, len)) {
+		if (nh->nlmsg_type == NLMSG_DONE){
+			break;
+		}
+		if (nh->nlmsg_type == NLMSG_ERROR)
+			continue;
+		if (nh->nlmsg_type == RTM_NEWLINK) {
+			struct ifinfomsg *rtif = NLMSG_DATA(nh);
+
+			if (is_idx_cached(rtif->ifi_index)) {
+				char ifname[IF_NAMESIZE];
+				const int will_exit = (down_causes_exit && !(rtif->ifi_flags&IFF_RUNNING));
+				if_indextoname(rtif->ifi_index, ifname);
+
+				if (report_down_up || will_exit) {
+					printf("# %*s is %s\n", max_devname_len, ifname,
+						(rtif->ifi_flags&IFF_RUNNING) ? "up" : "down");
+					fflush(stdout);
+				}
+				if (will_exit) {
+					exit(1);
+				}
+			}
+		}
+	}
+}
 
 int main(int argc, char **argv)
 {
@@ -281,16 +322,7 @@
 	struct timeval tv, last_tv;
 	struct timeval timeout, timeout_config = { 0, 0 }, *timeout_current = NULL;
 	FILE *logfile = NULL;
-	struct netlink_struc {
-		int s;
-		struct sockaddr_nl saddr;
-	} netlink_s = {
-			.s = socket(AF_NETLINK, SOCK_RAW, NETLINK_ROUTE),
-			.saddr = {
-				.nl_family = AF_NETLINK,
-				.nl_groups = RTMGRP_LINK
-			}
-	};
+	struct netlink_struc netlink_s;
 
 	signal(SIGTERM, sigterm);
 	signal(SIGHUP, sigterm);
@@ -459,12 +491,17 @@
 	}
 
 	// netlink to determine down/up
-	bind(netlink_s.s, (struct sockaddr *) &netlink_s.saddr, sizeof(netlink_s.saddr));
+	netlink_s.s = socket(AF_NETLINK, SOCK_RAW, NETLINK_ROUTE);
+	netlink_s.saddr.nl_family = AF_NETLINK;
+	netlink_s.saddr.nl_groups = RTMGRP_LINK;
+	if (bind(netlink_s.s, (struct sockaddr *)&netlink_s.saddr, sizeof(netlink_s.saddr)) < 0) {
+		perror("netlink bind");
+		return 1;
+	}
 	if (send_dump_request(netlink_s.s, AF_PACKET, RTM_GETLINK) < 0) {
 	    perror("Cannot send dump request");
 	    return 1;
 	}
-	//altern: netlink_getlink(netlink_s.s);
 	    
 	currmax = argc - optind; /* find real number of CAN devices */
 
@@ -705,40 +742,9 @@
 		}
 
 		// check netlink socket
-		if (FD_ISSET(netlink_s.s, &rdfs)) {
-			char buf[4096];
-			struct iovec iov = { buf, sizeof(buf) };
-			struct msghdr msg = { &netlink_s.saddr, sizeof(netlink_s.saddr), &iov, 1, NULL, 0, 0 };
-
-			int len = recvmsg(netlink_s.s, &msg, 0);
-
-			struct nlmsghdr *nh;
-			for (nh = (struct nlmsghdr *) buf; NLMSG_OK (nh, len); nh = NLMSG_NEXT (nh, len)) {
-				if (nh->nlmsg_type == NLMSG_DONE){
-					break;
-				}
-				if (nh->nlmsg_type == NLMSG_ERROR)
-					continue;
-				if (nh->nlmsg_type == RTM_NEWLINK) {
-					struct ifinfomsg *rtif = NLMSG_DATA(nh);
-
-					if (is_idx_cached(rtif->ifi_index)) {
-						char ifname[IF_NAMESIZE];
-						if_indextoname(rtif->ifi_index, ifname);
-
-						const int will_exit = (down_causes_exit && !(rtif->ifi_flags&IFF_RUNNING));
-						if (report_down_up || will_exit) {
-							printf("# %*s is %s\n", max_devname_len, ifname,
-							       (rtif->ifi_flags&IFF_RUNNING) ? "up" : "down");
-							fflush(stdout);
-						}
-						if (will_exit) {
-							return 1;
-						}
-					}
-				}
-			}
-		}
+		if (FD_ISSET(netlink_s.s, &rdfs))
+			handle_netlink_socket(&netlink_s, down_causes_exit, report_down_up);
+
 		for (i=0; i<currmax; i++) {  /* check all CAN RAW sockets */
 
 			if (FD_ISSET(s[i], &rdfs)) {
@@ -751,25 +757,16 @@
 				msg.msg_controllen = sizeof(ctrlmsg);  
 				msg.msg_flags = 0;
 
-				idx = idx2dindex(addr.can_ifindex, s[i]);
-
 				nbytes = recvmsg(s[i], &msg, 0);
 				idx = idx2dindex(addr.can_ifindex, s[i]);
 
 				if (nbytes < 0) {
-<<<<<<< HEAD
 					if (errno == ENETDOWN) {
-					    if (down_causes_exit) {
-						//if (!report_down_up) { /* no previous reporting message, so report here before exit */
-						    printf("# %*s is down!\n", max_devname_len, devname[idx]);
-						    //}
-					    } else {
-=======
-					if ((errno == ENETDOWN) && !down_causes_exit) {
-						fprintf(stderr, "%s: interface down\n", devname[idx]);
->>>>>>> cddb2612
-						continue;
-					    }
+						if (down_causes_exit) {
+							printf("# %*s is down!\n", max_devname_len, devname[idx]);
+						} else {
+							continue;
+						}
 					} else {
 						perror("read");
 					}
