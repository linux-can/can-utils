<p align="center">
<img src="https://github.com/linux-can/can-logos/raw/master/png/SocketCAN-logo-60dpi.png" alt="SocketCAN logo"/>
</p>

### SocketCAN userspace utilities and tools

This repository contains some userspace utilities for Linux CAN
subsystem (aka SocketCAN):

#### Basic tools to display, record, generate and replay CAN traffic

* candump : display, filter and log CAN data to files
* canplayer : replay CAN logfiles
* cansend : send a single frame
* cangen : generate (random) CAN traffic
<<<<<<< HEAD
* cansequence : send and check sequence of CAN frames with incrementing payload
* cansniffer : display CAN data content differences (just 11bit CAN IDs)
=======
* cansniffer : display CAN data content differences
>>>>>>> af531c3d

#### CAN access via IP sockets
* canlogserver : log CAN frames from a remote/local host
* bcmserver : interactive BCM configuration (remote/local)
* [socketcand](https://github.com/linux-can/socketcand) : use RAW/BCM/ISO-TP sockets via TCP/IP sockets
* [cannelloni](https://github.com/mguentner/cannelloni) : UDP/SCTP based SocketCAN tunnel

#### CAN in-kernel gateway configuration
* cangw : CAN gateway userspace tool for netlink configuration

#### CAN bus measurement and testing
* canbusload : calculate and display the CAN busload
* can-calc-bit-timing : userspace version of in-kernel bitrate calculation
* canfdtest : Full-duplex test program (DUT and host part)

#### ISO-TP tools [ISO15765-2:2016 for Linux](https://github.com/hartkopp/can-isotp)
* isotpsend : send a single ISO-TP PDU
* isotprecv : receive ISO-TP PDU(s)
* isotpsniffer : 'wiretap' ISO-TP PDU(s)
* isotpdump : 'wiretap' and interpret CAN messages (CAN_RAW)
* isotpserver : IP server for simple TCP/IP <-> ISO 15765-2 bridging (ASCII HEX)
* isotpperf : ISO15765-2 protocol performance visualisation
* isotptun : create a bi-directional IP tunnel on CAN via ISO-TP

#### Log file converters
* asc2log : convert ASC logfile to compact CAN frame logfile
* log2asc : convert compact CAN frame logfile to ASC logfile
* log2long : convert compact CAN frame representation into user readable

#### Serial Line Discipline configuration (for slcan driver)
* slcan_attach : userspace tool for serial line CAN interface configuration
* slcand : daemon for serial line CAN interface configuration
* slcanpty : creates a pty for applications using the slcan ASCII protocol

#### CMake Project Generator
* Place your build folder anywhere, passing CMake the path.  Relative or absolute.
* Some examples using a build folder under the source tree root:
* Android : ``cmake -DCMAKE_TOOLCHAIN_FILE=~/Android/Sdk/ndk-bundle/build/cmake/android.toolchain.cmake -DANDROID_PLATFORM=android-21 -DANDROID_ABI=armeabi-v7a .. && make``
* Android Studio : Copy repo under your project's ``app`` folder, add ``add_subdirectory(can-utils)`` to your ``CMakeLists.txt`` file after ``cmake_minimum_required()``.  Generating project will build Debug/Release for all supported EABI types.  ie. arm64-v8a, armeabi-v7a, x86, x86_64.
* Raspberry Pi : ``cmake -DCMAKE_TOOLCHAIN_FILE=~/rpi/tools/build/cmake/rpi.toolchain.cmake .. && make``
* Linux : ``cmake -GNinja .. && ninja``
* Linux Eclipse Photon (Debug) : ``CC=clang cmake -G"Eclipse CDT4 - Unix Makefiles" ../can-utils/ -DCMAKE_BUILD_TYPE=Debug -DCMAKE_ECLIPSE_VERSION=4.8.0``
* To override the base installation directory use: ``CMAKE_INSTALL_PREFIX``
  ie. ``CC=clang cmake -DCMAKE_INSTALL_PREFIX=./out .. && make install``

### Additional Information:

*   [SocketCAN Documentation (Linux Kernel)](https://www.kernel.org/doc/Documentation/networking/can.txt)
*   [Elinux.org CAN Bus Page](http://elinux.org/CAN_Bus)
*   [Debian Package Description](https://packages.debian.org/sid/can-utils)
<|MERGE_RESOLUTION|>--- conflicted
+++ resolved
@@ -13,12 +13,8 @@
 * canplayer : replay CAN logfiles
 * cansend : send a single frame
 * cangen : generate (random) CAN traffic
-<<<<<<< HEAD
 * cansequence : send and check sequence of CAN frames with incrementing payload
-* cansniffer : display CAN data content differences (just 11bit CAN IDs)
-=======
 * cansniffer : display CAN data content differences
->>>>>>> af531c3d
 
 #### CAN access via IP sockets
 * canlogserver : log CAN frames from a remote/local host
